﻿using EdgeDB;
using EdgeDB.DataTypes;
using System.Collections.Concurrent;
using System.Diagnostics;
using System.Linq.Expressions;
using Test;

// Initialize our logger
Logger.AddStream(Console.OpenStandardOutput(), StreamType.StandardOut);
Logger.AddStream(Console.OpenStandardError(), StreamType.StandardError);

// create our client
var edgedb = new EdgeDBClient(EdgeDBConnection.FromProjectFile(@"../../../../../edgedb.toml"), new EdgeDBConfig
{
    Logger = Logger.GetLogger<EdgeDBClient>(Severity.Warning, Severity.Critical, Severity.Error, Severity.Info),
});

<<<<<<< HEAD
=======
var client = await edgedb.GetOrCreateClientAsync();

client.QueryExecuted += (e) =>
{
    Console.WriteLine($"Query executed {(e.IsSuccess ? "OK" : "FAIL")}: {e.ExecutedQuery}");
    return Task.CompletedTask;
};

await using (var tx = await client.TransactionAsync())
{
    try
    {
        var obj = await tx.QuerySingleAsync<string>("selecdt \"Hello\"");

        await Task.Delay(5000);
    }
    catch(Exception x)
    {
        Console.WriteLine(x);
    }
}
>>>>>>> 0e054185


// hault the program
await Task.Delay(-1);

// our model in a C# form
[EdgeDBType]
public class Person
{
    [EdgeDBProperty("name")]
    public string? Name { get; set; }

    [EdgeDBProperty("email")]
    public string? Email { get; set; }


    // Multi link example
    [EdgeDBProperty("hobbies", IsLink = true)]
    public Set<Hobby>? Hobbies { get; set; }

    // Single link example
    [EdgeDBProperty("bestFriend", IsLink = true)]
    public Person? BestFriend { get; set; }
}

[EdgeDBType]
public class Hobby
{
    [EdgeDBProperty("name")]
    public string? Name { get; set; }
}<|MERGE_RESOLUTION|>--- conflicted
+++ resolved
@@ -12,11 +12,9 @@
 // create our client
 var edgedb = new EdgeDBClient(EdgeDBConnection.FromProjectFile(@"../../../../../edgedb.toml"), new EdgeDBConfig
 {
-    Logger = Logger.GetLogger<EdgeDBClient>(Severity.Warning, Severity.Critical, Severity.Error, Severity.Info),
+    Logger = Logger.GetLogger<EdgeDBClient>(Severity.Warning, Severity.Critical, Severity.Error, Severity.Info, Severity.Debug),
 });
 
-<<<<<<< HEAD
-=======
 var client = await edgedb.GetOrCreateClientAsync();
 
 client.QueryExecuted += (e) =>
@@ -38,7 +36,6 @@
         Console.WriteLine(x);
     }
 }
->>>>>>> 0e054185
 
 
 // hault the program
